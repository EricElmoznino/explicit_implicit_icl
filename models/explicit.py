from abc import ABC, abstractmethod
import torch
from torch import nn
<<<<<<< HEAD
from models.utils import MLP, FreqEncoding

=======
from models.utils import MLP
import numpy as np
>>>>>>> 939db0b3

class ExplicitModel(ABC, nn.Module):
    def forward(self, x_c, y_c, x_q) -> tuple[torch.Tensor, torch.Tensor]:
        z = self.z_given_d(x_c, y_c)
        y_q = self.yq_given_z(z, x_q)
        return y_q, z

    @abstractmethod
    def z_given_d(self, x_c, y_c) -> torch.Tensor:
        pass

    @abstractmethod
    def yq_given_z(self, z, x_q) -> torch.Tensor:
        pass


####################################################
################# Explicit Models ##################
####################################################


class ExplicitModelWith(ExplicitModel):
    def __init__(self, context_model, prediction_model):
        super().__init__()
        self.context_model = context_model
        self.prediction_model = prediction_model

    def z_given_d(self, x_c, y_c):
        return self.context_model(x_c, y_c)

    def yq_given_z(self, z, x_q):
        return self.prediction_model(z, x_q)


####################################################
################## Context Models ##################
####################################################


class TransformerContext(nn.Module):
    def __init__(
        self,
        x_dim,
        y_dim,
        n_features,
        n_heads,
        n_hidden,
        n_layers,
<<<<<<< HEAD
        z_dim=None,
        cross_attention=False,
=======
>>>>>>> 939db0b3
    ):
        super().__init__()

        self.x_dim = x_dim
        self.y_dim = y_dim
        self.z_dim = n_features if z_dim is None else z_dim
        self.n_features = n_features

        self.value_embedding = nn.Linear(x_dim + y_dim, n_features)
        self.context_embedding = nn.Parameter(torch.randn(n_features))
        self.context_encoder = nn.TransformerEncoder(
            nn.TransformerEncoderLayer(
                d_model=n_features,
                nhead=n_heads,
                dim_feedforward=n_hidden,
                dropout=0.0,
                batch_first=True,
            ),
            num_layers=n_layers,
        )
        if self.z_dim != n_features:
            self.z_encoder = nn.Linear(n_features, z_dim)

        self.init_weights()

    def init_weights(self):
        # Xavier uniform init for the transformer
        for p in self.context_encoder.parameters():
            if p.dim() > 1:
                nn.init.xavier_uniform_(p)

    def forward(self, x_c, y_c):
        xy_c = torch.cat([x_c, y_c], dim=-1)
        xy_c = self.value_embedding(xy_c)
        c_token = (
            self.context_embedding.unsqueeze(0)
            .unsqueeze(0)
            .expand(xy_c.shape[0], -1, -1)
        )
        z = torch.cat([c_token, xy_c], dim=1)
        mask = torch.zeros(
            xy_c.shape[1] + 1,
            xy_c.shape[1] + 1,
            dtype=torch.bool,
            device=z.device,
        )
        mask[:, 0] = True
        z = self.context_encoder(z, mask=mask)[:, 0]
        if self.z_dim != self.n_features:
            z = self.z_encoder(z)
        return z


####################################################
################ Prediction Models #################
####################################################


class TransformerPrediction(nn.Module):
    def __init__(
        self,
        x_dim,
        y_dim,
        n_features,
        n_heads,
        n_hidden,
        n_layers,
<<<<<<< HEAD
        z_dim=None,
        cross_attention=False,
        freq_enc: bool = False,
=======
>>>>>>> 939db0b3
    ):
        super().__init__()

        self.x_dim = x_dim
        self.y_dim = y_dim
        self.z_dim = n_features if z_dim is None else z_dim
        self.n_features = n_features

        input_dim = x_dim * 64 if freq_enc else x_dim
        self.freq_enc = FreqEncoding(64) if freq_enc else nn.Identity()
        self.value_embedding = nn.Linear(input_dim, n_features)
        if self.z_dim != n_features:
            self.context_embedding = nn.Linear(z_dim, n_features)
        else:
            self.context_embedding = None
        self.prediction_encoder = nn.TransformerEncoder(
            nn.TransformerEncoderLayer(
                d_model=n_features,
                nhead=n_heads,
                dim_feedforward=n_hidden,
                dropout=0.0,
                batch_first=True,
            ),
            num_layers=n_layers,
        )
        self.prediction_head = nn.Linear(n_features, self.y_dim)

        self.init_weights()

    def init_weights(self):
        for p in self.prediction_encoder.parameters():
            if p.dim() > 1:
                nn.init.xavier_uniform_(p)

    def forward(self, z, x_q):
        bsz, q_len, _ = x_q.shape
        z = z.unsqueeze(1)
        z = self.context_embedding(z) if self.context_embedding else z
<<<<<<< HEAD
        x_q = self.value_embedding(self.freq_enc(x_q))
        pred_input = torch.stack([z, x_q], dim=1)
        if self.cross_attention:
            mask = torch.BoolTensor(
                [[False, True], [False, False]],
                device=pred_input.device,
            )
        else:
            mask = None
        y_q = self.prediction_encoder(pred_input, mask=mask)[:, -1]
=======
        x_q = self.value_embedding(x_q)

        src_mask = (1 - torch.eye(1 + q_len)).bool().to(x_q.device)
        src_mask[:, 0] = False

        pred_input = torch.cat([z, x_q], dim=1)
        y_q = self.prediction_encoder(pred_input, mask=src_mask)[:, -q_len:]
>>>>>>> 939db0b3
        y_q = self.prediction_head(y_q)
        return y_q


class MLPPrediction(nn.Module):
    def __init__(self, x_dim, y_dim, z_dim, hidden_dim, freq_enc: bool = False):
        super().__init__()
        input_dim = x_dim * 64 if freq_enc else x_dim
        self.freq_enc = FreqEncoding(64) if freq_enc else nn.Identity()
        self.mlp = MLP(input_dim + z_dim, hidden_dim, y_dim)

    def forward(self, z, x_q):
<<<<<<< HEAD
        x_q = self.freq_enc(x_q)
=======
        z = z.unsqueeze(1).repeat(1, x_q.shape[1], 1)
>>>>>>> 939db0b3
        x_q = torch.cat([z, x_q], dim=-1)
        y_q = self.mlp(x_q)
        return y_q


class HyperMLPPrediction(nn.Module):
    def __init__(self, x_dim, y_dim, z_dim, hidden_dims, freq_enc: bool = False):
        super().__init__()
        input_dim = x_dim * 64 if freq_enc else x_dim
        self.freq_enc = FreqEncoding(64) if freq_enc else nn.Identity()
        self.layer_sizes = [input_dim] + hidden_dims + [y_dim]
        self.layer_weight_shapes = list(
            zip(self.layer_sizes[:-1], self.layer_sizes[1:])
        )
        self.total_params = sum(
            [inp * out + out for inp, out in self.layer_weight_shapes]
        )
        assert z_dim == self.total_params

    def forward(self, z, x_q):
        x = self.freq_enc(x_q)
        i = 0
        for layer_idx, w_shape in enumerate(self.layer_weight_shapes):
            w_size, b_size = w_shape[0] * w_shape[1], w_shape[1]
            w = z[:, i : i + w_size].reshape(-1, *w_shape)
            b = z[:, i + w_size : i + w_size + b_size]
            x = torch.bmm(x.unsqueeze(1), w).squeeze(1) + b
            if layer_idx < len(self.layer_weight_shapes) - 1:
                x = torch.relu(x)
            i += w_size + b_size
        return x


class LinRegPrediction(nn.Module):
    def __init__(self, x_dim, y_dim, z_dim):
        super().__init__()
        self.x_dim = x_dim
        self.y_dim = y_dim
        if z_dim != (x_dim + 1) * y_dim:
            self.w_encoder = nn.Linear(z_dim, (x_dim + 1) * y_dim)
        else:
            self.w_encoder = None

    def forward(self, z, x_q):
        x_q = torch.cat([x_q, torch.ones_like(x_q[..., :1])], dim=-1)
        if self.w_encoder:
            w = self.w_encoder(z)
        else:
            w = z
        w = w.reshape(-1, self.x_dim + 1, self.y_dim)
<<<<<<< HEAD
        y_q = (x_q.unsqueeze(1) @ w).squeeze(1)
        return y_q


class PolyRegPrediction(nn.Module):
    def __init__(self, order, z_dim):
        super().__init__()
        self.order = order
        if z_dim != order + 1:
            self.w_encoder = nn.Linear(z_dim, order + 1)
        else:
            self.w_encoder = None

    def forward(self, z, x_q):
        x_q = torch.stack([x_q**i for i in range(self.order + 1)], dim=-1)
        if self.w_encoder:
            w = self.w_encoder(z)
        else:
            w = z
        w = w.unsqueeze(-1)
        y_q = torch.bmm(x_q, w).squeeze(1)
        return y_q


class SinRegPrediction(nn.Module):
    def __init__(self, freqs, z_dim):
        super().__init__()
        self.freqs = torch.FloatTensor(freqs)
        if z_dim != len(freqs):
            self.amplitudes_encoder = nn.Linear(z_dim, len(freqs))
        else:
            self.amplitudes_encoder = None

    def forward(self, z, x_q):
        x = torch.cat([torch.sin(x_q * f) for f in self.freqs], dim=-1)
        amplitudes = self.amplitudes_encoder(z) if self.amplitudes_encoder else z
        y = (x * amplitudes).sum(dim=-1, keepdim=True)
        return y
=======
        y_q = (x_q @ w)
        return y_q

class ScrambledTransformerPrediction(nn.Module):
    def __init__(
        self,
        x_dim,
        y_dim,
        z_dim,
        n_features,
        n_heads,
        n_hidden,
        n_layers,
        cross_attention=False,
    ):
        super().__init__()

        self.x_dim = x_dim
        self.y_dim = y_dim
        self.z_dim = z_dim

        self.permutation = np.arange(z_dim)
        np.random.choice(self.permutation)

        self.n_features = n_features
        self.cross_attention = cross_attention

        self.value_embedding = nn.Linear(x_dim, n_features)
        if z_dim != n_features:
            self.context_embedding = nn.Linear(z_dim, n_features)
        else:
            self.context_embedding = None
        self.prediction_encoder = nn.TransformerEncoder(
            nn.TransformerEncoderLayer(
                d_model=n_features,
                nhead=n_heads,
                dim_feedforward=n_hidden,
                dropout=0.0,
                batch_first=True,
            ),
            num_layers=n_layers,
        )
        self.prediction_head = nn.Linear(n_features, 1)

        self.init_weights()

    def init_weights(self):
        for p in self.prediction_encoder.parameters():
            if p.dim() > 1:
                nn.init.xavier_uniform_(p)

    def forward(self, z, x_q):
        z = z[..., self.permutation]
        bsz, q_len, _ = x_q.shape
        z = z.unsqueeze(1)
        z = self.context_embedding(z) if self.context_embedding else z
        x_q = self.value_embedding(x_q)

        src_mask = (1 - torch.eye(1 + q_len)).bool().to(x_q.device)
        src_mask[:, 0] = False

        pred_input = torch.cat([z, x_q], dim=1)
        y_q = self.prediction_encoder(pred_input, mask=src_mask)[:, -q_len:]
        y_q = self.prediction_head(y_q)
        return y_q
>>>>>>> 939db0b3
<|MERGE_RESOLUTION|>--- conflicted
+++ resolved
@@ -1,13 +1,9 @@
 from abc import ABC, abstractmethod
 import torch
 from torch import nn
-<<<<<<< HEAD
-from models.utils import MLP, FreqEncoding
-
-=======
 from models.utils import MLP
 import numpy as np
->>>>>>> 939db0b3
+
 
 class ExplicitModel(ABC, nn.Module):
     def forward(self, x_c, y_c, x_q) -> tuple[torch.Tensor, torch.Tensor]:
@@ -56,11 +52,8 @@
         n_heads,
         n_hidden,
         n_layers,
-<<<<<<< HEAD
         z_dim=None,
         cross_attention=False,
-=======
->>>>>>> 939db0b3
     ):
         super().__init__()
 
@@ -128,12 +121,7 @@
         n_heads,
         n_hidden,
         n_layers,
-<<<<<<< HEAD
-        z_dim=None,
         cross_attention=False,
-        freq_enc: bool = False,
-=======
->>>>>>> 939db0b3
     ):
         super().__init__()
 
@@ -172,8 +160,7 @@
         bsz, q_len, _ = x_q.shape
         z = z.unsqueeze(1)
         z = self.context_embedding(z) if self.context_embedding else z
-<<<<<<< HEAD
-        x_q = self.value_embedding(self.freq_enc(x_q))
+        x_q = self.value_embedding(x_q)
         pred_input = torch.stack([z, x_q], dim=1)
         if self.cross_attention:
             mask = torch.BoolTensor(
@@ -183,15 +170,6 @@
         else:
             mask = None
         y_q = self.prediction_encoder(pred_input, mask=mask)[:, -1]
-=======
-        x_q = self.value_embedding(x_q)
-
-        src_mask = (1 - torch.eye(1 + q_len)).bool().to(x_q.device)
-        src_mask[:, 0] = False
-
-        pred_input = torch.cat([z, x_q], dim=1)
-        y_q = self.prediction_encoder(pred_input, mask=src_mask)[:, -q_len:]
->>>>>>> 939db0b3
         y_q = self.prediction_head(y_q)
         return y_q
 
@@ -204,11 +182,6 @@
         self.mlp = MLP(input_dim + z_dim, hidden_dim, y_dim)
 
     def forward(self, z, x_q):
-<<<<<<< HEAD
-        x_q = self.freq_enc(x_q)
-=======
-        z = z.unsqueeze(1).repeat(1, x_q.shape[1], 1)
->>>>>>> 939db0b3
         x_q = torch.cat([z, x_q], dim=-1)
         y_q = self.mlp(x_q)
         return y_q
@@ -259,48 +232,99 @@
         else:
             w = z
         w = w.reshape(-1, self.x_dim + 1, self.y_dim)
-<<<<<<< HEAD
-        y_q = (x_q.unsqueeze(1) @ w).squeeze(1)
-        return y_q
-
-
-class PolyRegPrediction(nn.Module):
-    def __init__(self, order, z_dim):
-        super().__init__()
-        self.order = order
-        if z_dim != order + 1:
-            self.w_encoder = nn.Linear(z_dim, order + 1)
+        y_q = x_q @ w
+        return y_q
+
+
+class ScrambledTransformerPrediction(nn.Module):
+    def __init__(
+        self,
+        x_dim,
+        y_dim,
+        z_dim,
+        n_features,
+        n_heads,
+        n_hidden,
+        n_layers,
+    ):
+        super().__init__()
+
+        self.x_dim = x_dim
+        self.y_dim = y_dim
+        self.z_dim = z_dim
+        self.n_features = n_features
+
+        self.value_embedding = nn.Linear(x_dim, n_features)
+        if z_dim != n_features:
+            self.context_embedding = nn.Linear(z_dim, n_features)
+        else:
+            self.context_embedding = None
+        self.prediction_encoder = nn.TransformerEncoder(
+            nn.TransformerEncoderLayer(
+                d_model=n_features,
+                nhead=n_heads,
+                dim_feedforward=n_hidden,
+                dropout=0.0,
+                batch_first=True,
+            ),
+            num_layers=n_layers,
+        )
+        self.prediction_head = nn.Linear(n_features, self.y_dim)
+
+        self.init_weights()
+
+    def init_weights(self):
+        for p in self.prediction_encoder.parameters():
+            if p.dim() > 1:
+                nn.init.xavier_uniform_(p)
+
+    def forward(self, z, x_q):
+        bsz, q_len, _ = x_q.shape
+        z = z.unsqueeze(1)
+        z = self.context_embedding(z) if self.context_embedding else z
+        x_q = self.value_embedding(x_q)
+
+        src_mask = (1 - torch.eye(1 + q_len)).bool().to(x_q.device)
+        src_mask[:, 0] = False
+
+        pred_input = torch.cat([z, x_q], dim=1)
+        y_q = self.prediction_encoder(pred_input, mask=src_mask)[:, -q_len:]
+        y_q = self.prediction_head(y_q)
+        return y_q
+
+
+class MLPPrediction(nn.Module):
+    def __init__(self, x_dim, y_dim, z_dim, hidden_dim):
+        super().__init__()
+        self.mlp = MLP(x_dim + z_dim, hidden_dim, y_dim)
+
+    def forward(self, z, x_q):
+        z = z.unsqueeze(1).repeat(1, x_q.shape[1], 1)
+        x_q = torch.cat([z, x_q], dim=-1)
+        y_q = self.mlp(x_q)
+        return y_q
+
+
+class AffinePrediction(nn.Module):
+    def __init__(self, x_dim, y_dim, z_dim):
+        super().__init__()
+        self.x_dim = x_dim
+        self.y_dim = y_dim
+        if z_dim != (x_dim + 1) * y_dim:
+            self.w_encoder = nn.Linear(z_dim, (x_dim + 1) * y_dim)
         else:
             self.w_encoder = None
 
     def forward(self, z, x_q):
-        x_q = torch.stack([x_q**i for i in range(self.order + 1)], dim=-1)
+        x_q = torch.cat([x_q, torch.ones_like(x_q[..., :1])], dim=-1)
         if self.w_encoder:
             w = self.w_encoder(z)
         else:
             w = z
-        w = w.unsqueeze(-1)
-        y_q = torch.bmm(x_q, w).squeeze(1)
-        return y_q
-
-
-class SinRegPrediction(nn.Module):
-    def __init__(self, freqs, z_dim):
-        super().__init__()
-        self.freqs = torch.FloatTensor(freqs)
-        if z_dim != len(freqs):
-            self.amplitudes_encoder = nn.Linear(z_dim, len(freqs))
-        else:
-            self.amplitudes_encoder = None
-
-    def forward(self, z, x_q):
-        x = torch.cat([torch.sin(x_q * f) for f in self.freqs], dim=-1)
-        amplitudes = self.amplitudes_encoder(z) if self.amplitudes_encoder else z
-        y = (x * amplitudes).sum(dim=-1, keepdim=True)
-        return y
-=======
-        y_q = (x_q @ w)
-        return y_q
+        w = w.reshape(-1, self.x_dim + 1, self.y_dim)
+        y_q = x_q @ w
+        return y_q
+
 
 class ScrambledTransformerPrediction(nn.Module):
     def __init__(
@@ -363,5 +387,4 @@
         pred_input = torch.cat([z, x_q], dim=1)
         y_q = self.prediction_encoder(pred_input, mask=src_mask)[:, -q_len:]
         y_q = self.prediction_head(y_q)
-        return y_q
->>>>>>> 939db0b3
+        return y_q